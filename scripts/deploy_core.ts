--- conflicted
+++ resolved
@@ -158,7 +158,6 @@
                         maker_fee_bps: 5000, // 50% of stableswap fees go to the Maker
                         is_disabled: false,
                         is_generator_disabled: false
-<<<<<<< HEAD
                     },
                     {
                         code_id: network.pairAnchorCodeID,
@@ -167,18 +166,12 @@
                         maker_fee_bps: 0, // 50% of stableswap fees go to the Maker
                         is_disabled: false,
                         is_generator_disabled: true
-=======
->>>>>>> 973aab94
                     }
                 ],
                 token_code_id: network.tokenCodeID,
                 generator_address: undefined,
                 fee_address: undefined,
-<<<<<<< HEAD
-                whitelist_code_id: 0
-=======
                 whitelist_code_id: network.treasuryCodeID
->>>>>>> 973aab94
             }
         )
         network.factoryAddress = resp.shift()
