--- conflicted
+++ resolved
@@ -138,15 +138,11 @@
     /// RewardInfo returns reward information for the specified token.
     RewardInfo { lp_token: String },
     /// OrphanProxyRewards returns reward information for the specified token.
-<<<<<<< HEAD
-    OrphanProxyRewards { lp_token: Addr },
+    OrphanProxyRewards { lp_token: String },
     /// PoolInfo returns currently stored information regarding that Pool alongwith the pending total ASTRO and proxy rewards claimable by the users
-    PoolInfo { lp_token: Addr },
+    PoolInfo { lp_token: String },
     /// SimulateFutureReward returns the amount of ASTRO distributed at the future block
-    SimulateFutureReward { lp_token: Addr, future_block: u64 },
-=======
-    OrphanProxyRewards { lp_token: String },
->>>>>>> b79a7947
+    SimulateFutureReward { lp_token: String, future_block: u64 },
 }
 
 /// ## Description
